import math
from heapq import heapify, heappush, heappop
from collections import deque
import numpy as np
import torch
import warnings
from collections import defaultdict
from matplotlib.lines import Line2D
from matplotlib.patches import Circle
import matplotlib.pyplot as plt


class u_edge:
    def __init__(self, distance, node_1, node_2):
        self.distance = distance
        self.from_ = node_1
        self.to_ = node_2

    def __lt__(self, other):
        return self.distance < other.distance


class utilFunc:
    def __init__(self):
        pass

    @staticmethod
    def hydra(D, dim=2, curvature=1, alpha=1.1, equi_adj=0.5, **kwargs):
        """Strain minimised hyperbolic embedding
        Python Implementation of Martin Keller-Ressel's 2019 CRAN function
        hydra
        https://arxiv.org/abs/1903.08977

        Parameters
        ----------
        D : ndarray
            Pairwise distance matrix.
        dim : Int, optional
            Embedding dimension. The default is 2.
        curvature : Float, optional
            Embedding curvature. The default is 1.
        alpha : Float, optional
            Adjusts the hyperbolic curvature. Values larger than one yield a
            more distorted embedding where points are pushed to the outer
            boundary (i.e. the ideal points) of hyperblic space. The
            interaction between code{curvature} and code{alpha} is non-linear.
            The default is 1.1.
        equi_adj : Float, optional
            Equi-angular adjustment; must be a real number between zero and
            one; only used if dim is 2. Value 0 means no ajustment, 1
            adjusts embedded data points such that their angular coordinates
            in the Poincare disc are uniformly distributed. Other values
            interpolate between the two extremes. Setting the parameter to non-
            zero values can make the embedding result look more harmoniuous in
            plots. The default is 0.5.
        **kwargs :
            polar :
                Return polar coordinates in dimension 2. This flag is
                ignored in higher dimension).
            isotropic_adj :
                Perform isotropic adjustment, ignoring Eigenvalues
                (default: TRUE if dim is 2, FALSE else)
            lorentz :
                Return raw Lorentz coordinates (before projection to
                hyperbolic space) (default: FALSE)
            stress :
                Return embedding stress


        Yields
        ------
        An dictionary with:
            r : ndarray
                1D array of the radii of the embeded points
            direction : ndarray
                dim-1 array of the directions of the embedded points
            theta : ndarray
                1D array of the polar coordinate angles of the embedded points
                only if embedded into 2D Poincare disk
            stress : float
                The stress of the embedding

        """

        # sanitize/check input
        if(any(np.diag(D) != 0)):  # non-zero diagonal elements are set to zero
            np.fill_diagonal(D, 0)
            warnings.warn("Diagonal of input matrix D has been set to zero")

        if not np.allclose(D, np.transpose(D)):
            warnings.warn(
                "Input matrix D is not symmetric.\
                    Lower triangle part is used.")

        if dim == 2:
            # set default values in dimension 2
            if "isotropic_adj" in kwargs:
                kwargs.isotropic_adj = True
            if "polar" in kwargs:
                kwargs.polar = True
        else:
            # set default values in dimension > 2
            if "isotropic_adj" in kwargs:
                kwargs.isotropic_adj = False
            if "polar" in kwargs:
                warnings.warn("Polar coordinates only valid in dimension two")
                kwargs.polar = False
            if equi_adj != 0.0:
                warnings.warn(
                    "Equiangular adjustment only possible in dimension two.")

        # convert distance matrix to 'hyperbolic Gram matrix'
        A = np.cosh(np.sqrt(curvature)*D)
        n = A.shape[0]

        # check for large/infinite values
        A_max = np.amax(A)
        if(A_max > 1e8):
            warnings.warn(
                "Gram Matrix contains values > 1e8. Rerun with smaller\
                curvature parameter or rescaled distances.")
        if A_max == float("inf"):
            warnings.warn(
                "Gram matrix contains infinite values.\
                Rerun with smaller curvature parameter or rescaled distances.")

        # Compute Eigendecomposition of A
        w, v = np.linalg.eigh(A)
        idx = w.argsort()[::-1]
        w = w[idx]
        v = v[:, idx]

        # Extract leading Eigenvalue and Eigenvector
        lambda0 = w[0]
        x0 = v[:, 0]

        # Extract lower tail of spectrum)
        X = v[:, (n-dim):n]  # Last dim Eigenvectors
        spec_tail = w[(n-dim):n]  # Last dim Eigenvalues
        # A_frob = np.sqrt(np.sum(v**2)) # Frobenius norm of A

        x0 = x0 * np.sqrt(lambda0)  # scale by Eigenvalue
        if(x0[0] < 0):
            x0 = -x0  # Flip sign if first element negative
        x_min = min(x0)  # find minimum

        # no isotropic adjustment: rescale Eigenvectors by Eigenvalues
        if not kwargs.get('isotropic_adj'):
            if np.array([spec_tail > 0]).any():
                warnings.warn(
                    "Spectral Values have been truncated to zero. Try to use\
                    lower embedding dimension")
                spec_tail[spec_tail > 0] = 0
            X = np.matmul(X, np.diag(np.sqrt(-spec_tail)))

        s = np.sqrt(np.sum(X**2, axis=1))
        directional = X / s[:, None]  # convert to directional coordinates

        output = {}  # Allocate output list

        # Calculate radial coordinate
        # multiplicative adjustment (scaling)
        r = np.sqrt((alpha*x0 - x_min)/(alpha*x0 + x_min))
        output['r'] = r

        # Calculate polar coordinates if dimension is 2
        if(dim == 2):
            # calculate polar angle
            theta = np.arctan2(X[:, 0], -X[:, 1])

            # Equiangular adjustment
            if equi_adj > 0.0:
                angles = [(2*x/n-1)*math.pi for x in range(0, n)]
                theta_equi = np.array([x for _, x in sorted(
                    zip(theta, angles))])  # Equi-spaced angles
                # convex combination of original and equi-spaced angles
                theta = (1-equi_adj)*theta + equi_adj*theta_equi
                # update directional coordinate
                directional = np.array(
                    [np.cos(theta), np.sin(theta)]).transpose()

                output['theta'] = theta

        output['directional'] = directional

        # Set Additional return values
        if kwargs.get('lorentz'):
            output['x0'] = x0
            output['X'] = X

        if kwargs.get('stress'):
            output['stress'] = utilFunc.stress(r, directional, curvature, D)

        output['curvature'] = curvature
        output['dim'] = dim
        return(output)

    @staticmethod
    def stress(r, directional, curvature, D):
        # Calculate stress of embedding from radial/directional coordinate
        # From Nagano 2019
        n = len(r)  # number of embeded points
        stress_sq = 0.0  # allocate squared stress

        # convert from numpy to torch
        dist = torch.zeros((n, n))
        r = torch.from_numpy(r)
        directional = torch.from_numpy(directional)
        curvature = torch.tensor(curvature, dtype=torch.double)
        D = torch.tensor(D)

        for i in range(n):
            for j in range(n):
                if i != j:
                    dist[i][j] = utilFunc.hyperbolic_distance(
                        r[i], r[j],
                        directional[i, ], directional[j, ],
                        curvature)
                    stress_sq = stress_sq + (dist[i][j] - D[i, j]) ** 2

        return np.sqrt(stress_sq)

    @staticmethod
    def post_order_traversal(mst, currentNode, peel, visited):
        """Post-order traversal of a constrained-MST

        Args:
            mst ([type]): [description]
            currentNode ([type]): [description]
            peel ([type]): [description]
            visited ([type]): [description]

        Returns:
            [type]: [description]
        """
        visited[currentNode] = True
        if mst[currentNode].__len__() < 2:      # leaf nodes
            return currentNode
        else:                                   # internal nodes
            childs = []
            for child in mst[currentNode]:
                if(not visited[child]):
                    childs.append(utilFunc.post_order_traversal(
                        mst, child, peel, visited))
                    # childs.append(child)
            childs.append(currentNode)
            peel.append(childs)
            return currentNode

    @staticmethod
    def hyperbolic_distance(r1, r2, directional1, directional2, curvature):
        """Generates hyperbolic distance between two points in poincoire ball

        Args:
            r1 (tensor): radius of point 1
            r2 (tensor): radius of point 2
            directional1 (1D tensor): directional of point 1
            directional2 (1D tensor): directional of point 2
            curvature (tensor): curvature

        Returns:
            tensor: distance between point 1 and point 2
        """
        iprod = torch.clamp(
            torch.dot(directional1, directional2), min=-1.0, max=1.0)
        acosharg = 1.0 + torch.clamp(2.0 * (torch.pow(r1, 2) + torch.pow(r2, 2) - 2 * r1 *
                                            r2 * iprod) / ((1 - torch.pow(r1, 2)) * (1 - torch.pow(r2, 2))), min=0.0)
        # hyperbolic distance between points i and j
        return 1. / torch.sqrt(curvature) * torch.acosh(acosharg)

    def angle_to_directional(theta):
        """
        Convert polar angles to unit vectors

        Parameters
        ----------
        theta : tensor
            Angle of points.

        Returns
        -------
        directional : tensor
            Unit vectors of points.

        """
        dim = 2
        n_points = len(theta)
        directional = torch.zeros(n_points, dim)
        directional[:, 0] = torch.cos(theta)
        directional[:, 1] = torch.sin(theta)
        return directional

    @staticmethod
    def make_peel(leaf_r, leaf_dir, int_r, int_dir, curvature=torch.ones(1)):
        """Create a tree represtation (peel) from its hyperbolic embedic data

        Args:
            leaf_r (1D tensor): radius of the leaves
            leaf_dir (2D tensor): directional tensors of leaves
            int_r (1D tensor): radius of internal nodes
            int_dir (2D tensor): directional tensors of internal nodes
        """
        leaf_node_count = leaf_r.shape[0]
        node_count = leaf_r.shape[0] + int_r.shape[0]
        edge_list = defaultdict(list)

        # edge_list = np.array(edge_list, dtype=u_edge)

        for i in range(node_count):
            for j in range(max(i+1, leaf_node_count), node_count):
                dist_ij = 0

                if(i < leaf_node_count):
                    # leaf to internal
                    dist_ij = utilFunc.hyperbolic_distance(
                        leaf_r[i],
                        int_r[j-leaf_node_count],
                        leaf_dir[i],
                        int_dir[j - leaf_node_count],
                        curvature)
                else:
                    # internal to internal
                    i_node = i - leaf_node_count
                    dist_ij = utilFunc.hyperbolic_distance(
                        int_r[i_node],
                        int_r[j-leaf_node_count],
                        int_dir[i_node],
                        int_dir[j - leaf_node_count],
                        curvature)

                # apply the inverse transform from Matsumoto et al 2020
                dist_ij = torch.log(torch.cosh(dist_ij))

                edge_list[i].append(u_edge(dist_ij, i, j))
                edge_list[j].append(u_edge(dist_ij, j, i))

        # construct a minimum spanning tree among the internal nodes
        queue = []  # queue here is a min-heap
        heapify(queue)
        visited = node_count*[False]  # visited here is a boolen list
        heappush(queue, u_edge(0, 0, 0))    # add a start_edge
        # heappush(queue, edge_list[0][0])    # add any edge from the edgelist as the start_edge
        mst_adjacencies = defaultdict(list)
        visited_count = open_slots = 0

        while queue.__len__() != 0 and visited_count < node_count:
            e = heappop(queue)

            # ensure the destination node has not been visited yet
            # internal nodes can have up to 3 adjacencies, of which at least
            # one must be internal
            # leaf nodes can only have a single edge in the MST
            is_valid = True
            if visited[e.to_]:
                is_valid = False

            if e.from_ < leaf_node_count and mst_adjacencies[e.from_].__len__() > 0:
                is_valid = False

            if e.to_ < leaf_node_count and mst_adjacencies[e.to_].__len__() > 0:
                is_valid = False

            if e.from_ >= leaf_node_count:
                if mst_adjacencies[e.from_].__len__() == 2:
                    found_internal = e.to_ >= leaf_node_count
                    if mst_adjacencies[e.from_][0] >= leaf_node_count:
                        found_internal = True
                    if mst_adjacencies[e.from_][1] >= leaf_node_count:
                        found_internal = True
                    if not found_internal:
                        is_valid = False
                elif mst_adjacencies[e.from_].__len__() == 3:
                    is_valid = False

            # don't use the last open slot unless this is the last node
            if open_slots == 1 and e.to_ < leaf_node_count and visited_count < node_count - 1:
                is_valid = False
            if is_valid:
                if e.to_ is not e.from_:
                    mst_adjacencies[e.from_].append(e.to_)
                    mst_adjacencies[e.to_].append(e.from_)

                # a new internal node has room for 2 more adjacencies
                if e.to_ >= leaf_node_count:
                    open_slots += 2
                if e.from_ >= leaf_node_count:
                    open_slots -= 1

                visited[e.to_] = True
                visited_count += 1
                for new_e in edge_list[e.to_]:
                    if visited[new_e.to_]:
                        continue
                    heappush(queue, new_e)

        # prune internal nodes that don't create a bifurcation
        to_check = deque()  # performs better than list Re stack
        for n in range(leaf_node_count, mst_adjacencies.__len__()):
            if mst_adjacencies[n].__len__() < 3:
                to_check.append(n)

        unused = []
        while to_check.__len__() > 0:
            n = to_check.pop()
            # to_check.pop()
            if mst_adjacencies[n].__len__() == 1:
                neighbour = mst_adjacencies[n][0]
                mst_adjacencies[n].clear()
                for i in range(mst_adjacencies[neighbour].__len__()):
                    if mst_adjacencies[neighbour][i] == n:
                        mst_adjacencies[neighbour].pop(
                            mst_adjacencies[neighbour][0] + i)

                unused.append(n)
                to_check.append(neighbour)
            elif mst_adjacencies[n].__len__() == 2:
                n1 = mst_adjacencies[n][0]
                n2 = mst_adjacencies[n][1]
                mst_adjacencies[n].clear()
                for i in range(mst_adjacencies[n1].__len__()):
                    if mst_adjacencies[n1][i] == n:
                        mst_adjacencies[n1][i] = n2

                for i in range(mst_adjacencies[n2].__len__()):
                    if mst_adjacencies[n2][i] == n:
                        mst_adjacencies[n2][i] = n1

                unused.append(n)

<<<<<<< HEAD
=======
        # initialize location_map with every node pointing to itself
        for i in range(location_map.__len__()):
            location_map[i] = i

>>>>>>> 177bccb5
        # transform the MST into a binary tree.
        # find any nodes with more than three adjacencies and introduce
        # intermediate nodes to reduce the number of adjacencies
        if unused.__len__() > 0:
            for n in range(mst_adjacencies.__len__()):
                while mst_adjacencies[n].__len__() > 3:
                    new_node = unused[-1]
                    unused.pop(unused[-1]-1)
                    move_1 = mst_adjacencies[n][-1]
                    move_2 = mst_adjacencies[n][0]
                    mst_adjacencies[n].pop(mst_adjacencies[n][-1]-1)
                    mst_adjacencies[n][0] = new_node
                    # link up new node
                    mst_adjacencies[new_node].append(move_1)
                    mst_adjacencies[new_node].append(move_2)
                    mst_adjacencies[new_node].append(n)
                    for move in {move_1, move_2}:
                        for i in range(mst_adjacencies[move].__len__()):
                            if mst_adjacencies[move][i] == n:
                                mst_adjacencies[move][i] = new_node
<<<<<<< HEAD
        
=======
                    # map the location for the new node the original node
                    location_map[new_node] = n

        # update the location map - handles multiple reassignments
        for i in range(location_map.__len__()):
            parent = location_map[i]
            while parent is not location_map[parent]:
                location_map[parent] = location_map[location_map[parent]]
                parent = location_map[parent]
            location_map[i] = parent

>>>>>>> 177bccb5
        # add a fake root above node 0: "outgroup" rooting
        zero_parent = mst_adjacencies[0][0]
        mst_adjacencies[node_count].append(0)
        mst_adjacencies[node_count].append(zero_parent)
        # mst_adjacencies.append({0, zero_parent})
        fake_root = mst_adjacencies.__len__() - 1
        mst_adjacencies[0][0] = fake_root
        for i in range(mst_adjacencies[zero_parent].__len__()):
            if mst_adjacencies[zero_parent][i] == 0:
                mst_adjacencies[zero_parent][i] = fake_root
<<<<<<< HEAD
        
=======

        location_map[mst_adjacencies.__len__()-1] = zero_parent

>>>>>>> 177bccb5
        # make peel via post-order
        peel = []
        visited = (node_count+1) * [False]  # all nodes + the fake root
        utilFunc.post_order_traversal(
            mst_adjacencies, fake_root, peel, visited)

        return np.array(peel, dtype=np.int)

    @staticmethod
    def dir_to_cart(leaf_r, int_r, leaf_dir, int_dir):
        # convert radius/ directionals to cartesian coordinates [x,y]
        n_leaf = len(leaf_r)
        n_points = n_leaf + len(int_r)
        dim = 2
        X = np.zeros((n_points+1, dim))  # extra 0 for root

        leaf_theta = torch.atan2(leaf_dir[:, 1], leaf_dir[:, 0])
        int_theta = torch.atan2(int_dir[:, 1], int_dir[:, 0])

        X[:n_leaf, 0] = leaf_r * np.cos(leaf_theta)
        X[:n_leaf, 1] = leaf_r * np.sin(leaf_theta)

        X[n_leaf:n_points, 0] = int_r * np.cos(int_theta)
        X[n_leaf:n_points, 1] = int_r * np.sin(int_theta)

        # fake root node is above node 0
        X[-1, 0] = leaf_r[0] * np.cos(leaf_theta[0])
        X[-1, 1] = leaf_r[0] * np.sin(leaf_theta[0])

        return X

    @staticmethod
    def cart_to_dir(X):
        # convert cartesion coordinates in R^2 to radius/ unit directional
        S = int(X.shape[0]/2+1)

        leaf_r = (X[:S, 0]**2 +
                  X[:S, 1]**2)**.5
        int_r = (X[S:, 0]**2 +
                 X[S:, 1]**2)**.5
        leaf_theta = torch.atan2(
            X[:S, 1],  X[:S, 0])
        int_theta = torch.atan2(
            X[S:, 1], X[S:, 0])
        leaf_dir = utilFunc.angle_to_directional(leaf_theta)
        int_dir = utilFunc.angle_to_directional(int_theta)

        return (leaf_r, int_r, leaf_dir, int_dir)

    @staticmethod
    def plot_tree(ax, peel, X, color=[0, 0, 0]):
        # plot the tree encoded by peel with positions X = [x, y]
        circ = Circle((0, 0), radius=1, fill=False, edgecolor='k')
        ax.add_patch(circ)

        # nodes
        plt.plot(X[:, 0], X[:, 1], 'o', color=color)

        # edges
        n_parents = peel.shape[0]
        for i in range(n_parents):
            left = peel[i, 0]
            right = peel[i, 1]
            parent = peel[i, 2]
            line = Line2D([X[left, 0], X[parent, 0]],
                          [X[left, 1], X[parent, 1]],
                          linewidth=1,
                          color=color)
            ax.add_line(line)
            line = Line2D([X[right, 0], X[parent, 0]],
                          [X[right, 1], X[parent, 1]],
                          linewidth=1,
                          color=color)
            ax.add_line(line)

        n_points = X.shape[0]-1
        for p in range(n_points):
            msg = str(p)
            if p == 0:
                msg = msg + " (" + str(n_points) + ")"
            plt.annotate(msg,
                         xy=(float(X[p, 0])+.04, float(X[p, 1])),
                         xycoords='data')<|MERGE_RESOLUTION|>--- conflicted
+++ resolved
@@ -427,13 +427,6 @@
 
                 unused.append(n)
 
-<<<<<<< HEAD
-=======
-        # initialize location_map with every node pointing to itself
-        for i in range(location_map.__len__()):
-            location_map[i] = i
-
->>>>>>> 177bccb5
         # transform the MST into a binary tree.
         # find any nodes with more than three adjacencies and introduce
         # intermediate nodes to reduce the number of adjacencies
@@ -454,21 +447,7 @@
                         for i in range(mst_adjacencies[move].__len__()):
                             if mst_adjacencies[move][i] == n:
                                 mst_adjacencies[move][i] = new_node
-<<<<<<< HEAD
         
-=======
-                    # map the location for the new node the original node
-                    location_map[new_node] = n
-
-        # update the location map - handles multiple reassignments
-        for i in range(location_map.__len__()):
-            parent = location_map[i]
-            while parent is not location_map[parent]:
-                location_map[parent] = location_map[location_map[parent]]
-                parent = location_map[parent]
-            location_map[i] = parent
-
->>>>>>> 177bccb5
         # add a fake root above node 0: "outgroup" rooting
         zero_parent = mst_adjacencies[0][0]
         mst_adjacencies[node_count].append(0)
@@ -479,13 +458,7 @@
         for i in range(mst_adjacencies[zero_parent].__len__()):
             if mst_adjacencies[zero_parent][i] == 0:
                 mst_adjacencies[zero_parent][i] = fake_root
-<<<<<<< HEAD
         
-=======
-
-        location_map[mst_adjacencies.__len__()-1] = zero_parent
-
->>>>>>> 177bccb5
         # make peel via post-order
         peel = []
         visited = (node_count+1) * [False]  # all nodes + the fake root

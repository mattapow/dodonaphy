--- conflicted
+++ resolved
@@ -11,11 +11,7 @@
         (crocodile:4.000000e-02,emu:3.000000e-02):18.000000e-02):19.000000e-02,kangaroo:1.000000e-02);"
     dendo_tree = Tree.get(data=data, schema="newick")
     dendo_tree.print_plot()
-<<<<<<< HEAD
-    peel, blens, name_id = treeFunc.dendrophy_to_pb(dendo_tree)
-=======
     peel, blens, name_id = treeFunc.dendropy_to_pb(dendo_tree)
->>>>>>> c9744a9e
 
     # compare to hard code
     true_peel = np.array(
@@ -46,11 +42,8 @@
         rooting="force-unrooted",
         taxon_namespace=taxa,
         preserve_underscores=True)
-<<<<<<< HEAD
-    post_indexing, blens, name_id = treeFunc.dendrophy_to_pb(dendro_tree)
-=======
+
     post_indexing, blens, name_id = treeFunc.dendropy_to_pb(dendro_tree)
->>>>>>> c9744a9e
 
     # compare to putting back into newick and then dendropy
     nwk = treeFunc.tree_to_newick(name_id, post_indexing, blens)

import dendropy
import torch
import numpy as np
from dodonaphy import phylo, Cphylo
from dodonaphy import tree as treeFunc
from dodonaphy.base_model import BaseModel
from pytest import approx


def test_dna_alphabet():
    dna = dendropy.DnaCharacterMatrix.get(
        data=">T1\nACGTRYMWSKBDHVN?-\n\n", schema="fasta"
    )

    partials, weights = phylo.compress_alignment(dna)
    sorted_partials = torch.tensor(
        [
            [
                1.0,
                1.0,
                1.0,
                0.0,
                0.0,
                1.0,
                0.0,
                1.0,
                0.0,
                1.0,
                1.0,
                1.0,
                0.0,
                0.0,
                1.0,
                1.0,
                0.0,
            ],
            [
                1.0,
                1.0,
                0.0,
                1.0,
                1.0,
                0.0,
                0.0,
                1.0,
                0.0,
                1.0,
                1.0,
                0.0,
                1.0,
                0.0,
                1.0,
                0.0,
                1.0,
            ],
            [
                1.0,
                1.0,
                0.0,
                1.0,
                0.0,
                1.0,
                1.0,
                0.0,
                1.0,
                0.0,
                1.0,
                1.0,
                1.0,
                0.0,
                1.0,
                0.0,
                0.0,
            ],
            [
                1.0,
                1.0,
                0.0,
                1.0,
                0.0,
                1.0,
                0.0,
                1.0,
                1.0,
                0.0,
                1.0,
                0.0,
                0.0,
                1.0,
                0.0,
                1.0,
                1.0,
            ],
        ],
        dtype=torch.float64,
    )
    assert torch.allclose(
        partials[0], sorted_partials
    ), "Partials incorrectly read alphabet."
    assert (sum(weights) / len(weights)) == 1, "Weights incorrectly read alphabet."


def test_calculate_pairwise_distance():
    dna = dendropy.DnaCharacterMatrix.get(
        data=">T1\nAAAAAAAAA\n>T2\nAAAAAAAAD\n\n", schema="fasta"
    )
    dists = phylo.calculate_pairwise_distance(dna, adjust=None)
    true_dists = (np.ones(2) - np.eye(2)) / 9
    assert np.allclose(dists, true_dists)


def test_calculate_pairwise_distance_gaps():
    dna = dendropy.DnaCharacterMatrix.get(
        data=">T1\n-AAAAAAAA\n>T2\nAAAAAAAAD\n\n", schema="fasta"
    )
    dists = phylo.calculate_pairwise_distance(dna, adjust=None)
    true_dists = (np.ones(2) - np.eye(2)) * 1 / 9
    assert np.allclose(dists, true_dists)

def test_simple_dists_compare_decenttree_uncorrected():
    dna = dendropy.DnaCharacterMatrix.get(path="test/data/simple/dna.fasta", schema="fasta")
    dists = phylo.calculate_pairwise_distance(dna)
    # compare to decenttree via 
    # decenttree -fasta dna.fasta -out nj_uncorrected.newick -t NJ -dist-out NJ_dist_uncorrected.csv -uncorrected
    true_dists = np.genfromtxt("test/data/simple/NJ_dist_uncorrected.csv", skip_header=1)
    true_dists[np.isnan(true_dists)] = 0
    assert np.allclose(dists, true_dists[:, 1:])

def test_simple_dists_compare_decenttree_uncorrected_gaps():
    dna = dendropy.DnaCharacterMatrix.get(path="test/data/simple_gap/dna.fasta", schema="fasta")
    dists = phylo.calculate_pairwise_distance(dna)
    # compare to decenttree via 
    # decenttree -fasta dna.fasta -out nj_uncorrected.newick -t NJ -dist-out NJ_dist_uncorrected.csv -uncorrected
    true_dists = np.genfromtxt("test/data/simple_gap/NJ_dist_uncorrected.csv", skip_header=1)
    true_dists[np.isnan(true_dists)] = 0
    assert np.allclose(dists, true_dists[:, 1:])

def test_simple_dists_compare_decenttree():
    dna = dendropy.DnaCharacterMatrix.get(path="test/data/simple/dna.fasta", schema="fasta")
    dists = phylo.calculate_pairwise_distance(dna, adjust="JC69")
    # compare to decenttree via 
    # decenttree -fasta dna.fasta -out nj.newick -t NJ -dist-out NJ_dist.csv
    true_dists = np.genfromtxt("test/data/simple/NJ_dist.csv", skip_header=1)
    true_dists[np.isnan(true_dists)] = 0
    assert np.allclose(dists, true_dists[:, 1:])

def test_likelihood_alphabet():
    blen = torch.ones(3, dtype=torch.double) / 10
    post_indexing = [[0, 1, 2]]
    mats = phylo.JC69_p_t(blen)
    freqs = torch.full([4], 0.25, dtype=torch.float64)

    dna = dendropy.DnaCharacterMatrix.get(
        data=">T1\nAAAAAAAAA\n>T2\nAAAAAAAAD\n\n", schema="fasta"
    )
    partials, weights = phylo.compress_alignment(dna)
    partials.append(torch.zeros((1, 4, 9), dtype=torch.float64))
    LL = phylo.calculate_treelikelihood(partials, weights, post_indexing, mats, freqs)

    dna = dendropy.DnaCharacterMatrix.get(
        data=">T1\nAAAAAAAAA\n>T2\nAAAAAAAA-\n\n", schema="fasta"
    )
    partials, weights = phylo.compress_alignment(dna)
    partials.append(torch.zeros((1, 4, 9), dtype=torch.float64))
    LL_1 = phylo.calculate_treelikelihood(partials, weights, post_indexing, mats, freqs)
    assert LL != LL_1, "Likelihoods should be different."


def test_prior_mrbayes_0():
    data = "(6:2.000000e-02,((5:2.000000e-02,2:2.000000e-02):2.000000e-02,\
        (4:2.000000e-02,3:2.000000e-02):2.000000e-02):2.000000e-02,1:2.000000e-02);"
    dendo_tree = dendropy.Tree.get(data=data, schema="newick")
<<<<<<< HEAD
    _, blens, _ = treeFunc.dendrophy_to_pb(dendo_tree)
=======
    _, blens, _ = treeFunc.dendropy_to_pb(dendo_tree)
>>>>>>> c9744a9e

    lnPrior = BaseModel.compute_prior_gamma_dir(
        blens,
        aT=torch.ones(1),
        bT=torch.full((1,), 0.1),
        a=torch.ones(1),
        c=torch.ones(1),
    )
    assert lnPrior == approx(17.34844, abs=1e-5)


def test_prior_mrbayes_1():
    data = "((2:1.179257e-01,(6:1.047047e-03,3:1.426334e-03):7.713732e-02):\
        7.894008e-02,(4:2.848264e-03,5:2.711671e-03):1.879317e-03,1:4.419083e-03);"
    dendo_tree = dendropy.Tree.get(data=data, schema="newick")
<<<<<<< HEAD
    _, blens, _ = treeFunc.dendrophy_to_pb(dendo_tree)
=======
    _, blens, _ = treeFunc.dendropy_to_pb(dendo_tree)
>>>>>>> c9744a9e

    lnPrior = BaseModel.compute_prior_gamma_dir(
        blens,
        aT=torch.ones(1),
        bT=torch.full((1,), 0.1),
        a=torch.ones(1),
        c=torch.ones(1),
    )
    assert lnPrior == approx(13.56829, abs=1e-5)


def test_likelihood_mrbayes_torch():
    dna = dendropy.DnaCharacterMatrix.get(path="./test/data/ds1/dna.nex", schema="nexus")
    partials, weights, taxon_namespace = phylo.compress_alignment(dna, get_namespace=True)

    """ "Tree and likelihood copied from MrBayes output."""
    tree = dendropy.Tree.get(path="./test/data/ds1/mb_tree300000.nex", schema="nexus", taxon_namespace=taxon_namespace)
<<<<<<< HEAD
    post_indexing, blens, name_id = treeFunc.dendrophy_to_pb(tree)
=======
    post_indexing, blens, name_id = treeFunc.dendropy_to_pb(tree)
>>>>>>> c9744a9e

    # append space for internal node partials
    L = partials[0].shape[1]
    for _ in range(27 - 1):
        partials.append(torch.zeros((1, 4, L), dtype=torch.float64))

    mats = phylo.JC69_p_t(blens)
    freqs = torch.full([4], 0.25, dtype=torch.float64)

    ln_p = phylo.calculate_treelikelihood(partials, weights, post_indexing, mats, freqs)
    assert ln_p == approx(-6904.632, abs=1e-3)


def test_likelihood_mrbayes_numpy():
    dna = dendropy.DnaCharacterMatrix.get(path="./test/data/ds1/dna.nex", schema="nexus")
    partials, weights, taxon_namespace = phylo.compress_alignment(dna, get_namespace=True)

    # example tree
    tree = dendropy.Tree.get(path="./test/data/ds1/mb_tree300000.nex", schema="nexus", taxon_namespace=taxon_namespace)
<<<<<<< HEAD
    post_indexing, blens, name_id = treeFunc.dendrophy_to_pb(tree)
=======
    post_indexing, blens, name_id = treeFunc.dendropy_to_pb(tree)
>>>>>>> c9744a9e

    # append space for internal node partials
    L = partials[0].shape[1]
    for _ in range(27 - 1):
        partials.append(torch.zeros((1, 4, L), dtype=torch.float64))

    mats = phylo.JC69_p_t(blens)
    freqs_np = np.full([4], 0.25)

    partials_np = [partial.detach().numpy() for partial in partials]
    weights_np = weights.detach().numpy()
    mats_np = mats.detach().numpy()
    ln_p = Cphylo.calculate_treelikelihood(
        partials_np, weights_np, post_indexing, mats_np, freqs_np
    )

    assert ln_p == approx(-6904.632, abs=1e-3)<|MERGE_RESOLUTION|>--- conflicted
+++ resolved
@@ -170,11 +170,7 @@
     data = "(6:2.000000e-02,((5:2.000000e-02,2:2.000000e-02):2.000000e-02,\
         (4:2.000000e-02,3:2.000000e-02):2.000000e-02):2.000000e-02,1:2.000000e-02);"
     dendo_tree = dendropy.Tree.get(data=data, schema="newick")
-<<<<<<< HEAD
-    _, blens, _ = treeFunc.dendrophy_to_pb(dendo_tree)
-=======
     _, blens, _ = treeFunc.dendropy_to_pb(dendo_tree)
->>>>>>> c9744a9e
 
     lnPrior = BaseModel.compute_prior_gamma_dir(
         blens,
@@ -190,12 +186,7 @@
     data = "((2:1.179257e-01,(6:1.047047e-03,3:1.426334e-03):7.713732e-02):\
         7.894008e-02,(4:2.848264e-03,5:2.711671e-03):1.879317e-03,1:4.419083e-03);"
     dendo_tree = dendropy.Tree.get(data=data, schema="newick")
-<<<<<<< HEAD
-    _, blens, _ = treeFunc.dendrophy_to_pb(dendo_tree)
-=======
     _, blens, _ = treeFunc.dendropy_to_pb(dendo_tree)
->>>>>>> c9744a9e
-
     lnPrior = BaseModel.compute_prior_gamma_dir(
         blens,
         aT=torch.ones(1),
@@ -212,11 +203,7 @@
 
     """ "Tree and likelihood copied from MrBayes output."""
     tree = dendropy.Tree.get(path="./test/data/ds1/mb_tree300000.nex", schema="nexus", taxon_namespace=taxon_namespace)
-<<<<<<< HEAD
-    post_indexing, blens, name_id = treeFunc.dendrophy_to_pb(tree)
-=======
     post_indexing, blens, name_id = treeFunc.dendropy_to_pb(tree)
->>>>>>> c9744a9e
 
     # append space for internal node partials
     L = partials[0].shape[1]
@@ -236,11 +223,7 @@
 
     # example tree
     tree = dendropy.Tree.get(path="./test/data/ds1/mb_tree300000.nex", schema="nexus", taxon_namespace=taxon_namespace)
-<<<<<<< HEAD
-    post_indexing, blens, name_id = treeFunc.dendrophy_to_pb(tree)
-=======
     post_indexing, blens, name_id = treeFunc.dendropy_to_pb(tree)
->>>>>>> c9744a9e
 
     # append space for internal node partials
     L = partials[0].shape[1]
